[package]
name = "rs1090"
description = "Rust library to decode Mode S and ADS-B signals"
repository = "https://github.com/xoolive/rs1090"
keywords = ["aircraft", "ADS-B", "Mode-S", "decoding"]
readme = "readme.md"
authors.workspace = true
version.workspace = true
license.workspace = true
edition.workspace = true

[features]
rtlsdr = ['soapysdr']

[dependencies]
ansi_term = "0.12.1"
async-stream = "0.3.5"
deku = "0.16.0"
futures = "0.3.30"
futures-util = "0.3.30"
hex = "0.4.3"
libm = "0.2.8"
num-complex = "0.4.5"
once_cell = "1.19.0"
rayon = "1.9.0"
regex = "1.10.5"
serde = { version = "1.0.206", features = ["derive"] }
serde_json = "1.0.125"
soapysdr = { version = "0.4.0", optional = true }
<<<<<<< HEAD
tokio = { version = "1.39.2", features = ["full"] }
tokio-tungstenite = "0.23.1"
=======
tokio = { version = "1.39.3", features = ["full"] }
>>>>>>> 70f7f7ad
tracing = "0.1.40"

[dev-dependencies]
approx = "0.5.1"
criterion = "0.5.1"
hexlit = "0.5.5"

[[bench]]
name = "long_flight"
harness = false

[[example]]
name = "decode_basic"
path = "examples/basic.rs"
test = false

[[example]]
name = "decode_file"
path = "examples/flight.rs"
test = false

# [[example]]
# name = "tcas_incidents"

[[example]]
name = "airports"<|MERGE_RESOLUTION|>--- conflicted
+++ resolved
@@ -27,12 +27,8 @@
 serde = { version = "1.0.206", features = ["derive"] }
 serde_json = "1.0.125"
 soapysdr = { version = "0.4.0", optional = true }
-<<<<<<< HEAD
-tokio = { version = "1.39.2", features = ["full"] }
+tokio = { version = "1.39.3", features = ["full"] }
 tokio-tungstenite = "0.23.1"
-=======
-tokio = { version = "1.39.3", features = ["full"] }
->>>>>>> 70f7f7ad
 tracing = "0.1.40"
 
 [dev-dependencies]
